--- conflicted
+++ resolved
@@ -1474,19 +1474,6 @@
     if limit:
         a = a[(limit[0] <= a) & (a <= limit[1])]
 
-<<<<<<< HEAD
-    idx = per /100. * (values.shape[0] - 1)
-    if (idx % 1 == 0):
-        score = values[int(idx)]
-    else:
-        if interpolation_method == 'fraction':
-            score = _interpolate(values[int(idx)], values[int(idx) + 1],
-                                 idx % 1)
-        elif interpolation_method == 'lower':
-            score = values[int(np.floor(idx))]
-        elif interpolation_method == 'higher':
-            score = values[int(np.ceil(idx))]
-=======
     if per == 0:
         return a.min(axis=axis)
     elif per == 100:
@@ -1514,12 +1501,11 @@
     if int(idx) != idx:
         # round fractional indices according to interpolation method
         if interpolation_method == 'lower':
-            idx = np.floor(idx)
+            idx = int(np.floor(idx))
         elif interpolation_method == 'higher':
-            idx = np.ceil(idx)
+            idx = int(np.ceil(idx))
         elif interpolation_method == 'fraction':
             pass  # keep idx as fraction and interpolate
->>>>>>> 1cdd08b6
         else:
             raise ValueError("interpolation_method can only be 'fraction', " \
                              "'lower' or 'higher'")
